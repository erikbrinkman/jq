--- conflicted
+++ resolved
@@ -18,20 +18,15 @@
 #include "builtin.h"
 
 struct jq_state {
-<<<<<<< HEAD
-  struct forkable_stack data_stk;
-  struct forkable_stack frame_stk;
-  struct forkable_stack fork_stk;
   void (*nomem_handler)(void *);
   void *nomem_handler_data;
   struct bytecode* bc;
-=======
+
   struct stack stk;
   stack_ptr curr_frame;
   stack_ptr stk_top;
   stack_ptr fork_top;
 
->>>>>>> 05d90517
   jv path;
   int subexp_nest;
   int debug_trace_enabled;
@@ -234,9 +229,11 @@
 
 static void jq_reset(jq_state *jq) {
   while (stack_restore(jq)) {}
-  assert(forkable_stack_empty(&jq->fork_stk));
-  assert(forkable_stack_empty(&jq->data_stk));
-  assert(forkable_stack_empty(&jq->frame_stk));
+
+  assert(jq->stk_top == 0);
+  assert(jq->fork_top == 0);
+  assert(jq->curr_frame == 0);
+  stack_reset(&jq->stk);
 
   if (jv_get_kind(jq->path) != JV_KIND_INVALID)
     jv_free(jq->path);
@@ -666,9 +663,12 @@
   memset(jq, 0, sizeof(*jq));
   jq->debug_trace_enabled = 0;
   jq->initial_execution = 1;
-  forkable_stack_init(&jq->data_stk, sizeof(data_stk_elem) * 100);
-  forkable_stack_init(&jq->frame_stk, 1024);
-  forkable_stack_init(&jq->fork_stk, 1024);
+
+  stack_init(&jq->stk);
+  jq->stk_top = 0;
+  jq->fork_top = 0;
+  jq->curr_frame = 0;
+
   jq->path = jv_null();
   return jq;
 }
@@ -679,34 +679,18 @@
   jq->nomem_handler_data = data;
 }
 
-<<<<<<< HEAD
+
 void jq_start(jq_state *jq, jv input, int flags) {
   jv_nomem_handler(jq->nomem_handler, jq->nomem_handler_data);
   jq_reset(jq);
-  stack_push(jq, input);
+  
   struct closure top = {jq->bc, -1};
-  frame_push(&jq->frame_stk, top, 0);
-  stack_save(jq, jq->bc->code);
-  stack_switch(jq);
-=======
-void jq_init(struct bytecode* bc, jv input, jq_state **jq, int flags) {
-  jq_state *new_jq;
-  new_jq = jv_mem_alloc(sizeof(*new_jq));
-  memset(new_jq, 0, sizeof(*new_jq));
-  new_jq->path = jv_null();
-  stack_init(&new_jq->stk);
-  new_jq->stk_top = 0;
-  new_jq->fork_top = 0;
-  new_jq->curr_frame = 0;
-  
-  struct closure top = {bc, -1};
-  struct frame* top_frame = frame_push(new_jq, top, 0, 0);
+  struct frame* top_frame = frame_push(jq, top, 0, 0);
   top_frame->retdata = 0;
   top_frame->retaddr = 0;
 
-  stack_push(new_jq, input);
-  stack_save(new_jq, bc->code, stack_get_pos(new_jq));
->>>>>>> 05d90517
+  stack_push(jq, input);
+  stack_save(jq, jq->bc->code, stack_get_pos(jq));
   if (flags & JQ_DEBUG_TRACE) {
     jq->debug_trace_enabled = 1;
   } else {
@@ -721,23 +705,10 @@
     return;
   *jq = NULL;
 
-<<<<<<< HEAD
   jq_reset(old_jq);
-  forkable_stack_free(&old_jq->fork_stk);
-  forkable_stack_free(&old_jq->data_stk);
-  forkable_stack_free(&old_jq->frame_stk);
   bytecode_free(old_jq->bc);
   old_jq->bc = 0;
-=======
-  while (stack_restore(old_jq)) {}
-
-  assert(old_jq->stk_top == 0);
-  assert(old_jq->fork_top == 0);
-  assert(old_jq->curr_frame == 0);
-  stack_free(&old_jq->stk);
-
-  jv_free(old_jq->path);
->>>>>>> 05d90517
+
   jv_mem_free(old_jq);
 }
 
